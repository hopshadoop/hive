<?xml version="1.0" encoding="UTF-8"?>
<!--
  Licensed under the Apache License, Version 2.0 (the "License");
  you may not use this file except in compliance with the License.
  You may obtain a copy of the License at

      http://www.apache.org/licenses/LICENSE-2.0

  Unless required by applicable law or agreed to in writing, software
  distributed under the License is distributed on an "AS IS" BASIS,
  WITHOUT WARRANTIES OR CONDITIONS OF ANY KIND, either express or implied.
  See the License for the specific language governing permissions and
  limitations under the License.
-->
<project xmlns="http://maven.apache.org/POM/4.0.0"
         xmlns:xsi="http://www.w3.org/2001/XMLSchema-instance"
         xsi:schemaLocation="http://maven.apache.org/POM/4.0.0 http://maven.apache.org/xsd/maven-4.0.0.xsd">
  <modelVersion>4.0.0</modelVersion>
  <parent>
    <groupId>org.apache.hive</groupId>
    <artifactId>hive</artifactId>
    <version>2.3.0</version>
    <relativePath>../pom.xml</relativePath>
  </parent>

  <artifactId>hive-jdbc</artifactId>
  <packaging>jar</packaging>
  <name>Hive JDBC</name>

  <properties>
    <hive.path.to.root>..</hive.path.to.root>
    <packaging.minimizeJar>false</packaging.minimizeJar>
  </properties>

  <dependencies>
    <!-- dependencies are always listed in sorted order by groupId, artifectId -->
    <!-- intra-project -->
    <dependency>
      <groupId>org.apache.hive</groupId>
      <artifactId>hive-common</artifactId>
      <version>${project.version}</version>
    </dependency>
    <dependency>
      <groupId>org.apache.hive</groupId>
      <artifactId>hive-service</artifactId>
      <version>${project.version}</version>
      <exclusions>
        <exclusion>
          <groupId>org.apache.hive</groupId>
            <artifactId>hive-exec</artifactId>
        </exclusion>
      </exclusions>
    </dependency>
    <dependency>
      <groupId>org.apache.hive</groupId>
      <artifactId>hive-serde</artifactId>
      <version>${project.version}</version>
    </dependency>
    <dependency>
      <groupId>org.apache.hive</groupId>
      <artifactId>hive-metastore</artifactId>
      <version>${project.version}</version>
    </dependency>
    <dependency>
      <groupId>org.apache.hive</groupId>
      <artifactId>hive-shims</artifactId>
      <version>${project.version}</version>
    </dependency>
    <dependency>
      <groupId>org.apache.hive</groupId>
      <artifactId>hive-service-rpc</artifactId>
      <version>${project.version}</version>
    </dependency>
    <!-- inter-project -->
    <dependency>
      <groupId>org.apache.httpcomponents</groupId>
      <artifactId>httpclient</artifactId>
      <version>${httpcomponents.client.version}</version>
    </dependency>
    <dependency>
      <groupId>org.apache.httpcomponents</groupId>
      <artifactId>httpcore</artifactId>
      <version>${httpcomponents.core.version}</version>
    </dependency>
    <dependency>
      <groupId>org.apache.thrift</groupId>
      <artifactId>libthrift</artifactId>
      <version>${libthrift.version}</version>
    </dependency>
    <dependency>
      <groupId>org.apache.zookeeper</groupId>
      <artifactId>zookeeper</artifactId>
      <version>${zookeeper.version}</version>
      <exclusions>
        <exclusion>
          <groupId>org.jboss.netty</groupId>
            <artifactId>netty</artifactId>
        </exclusion>
      </exclusions>
    </dependency>
    <dependency>
      <groupId>org.apache.curator</groupId>
      <artifactId>curator-framework</artifactId>
      <version>${curator.version}</version>
    </dependency>
    <dependency>
      <groupId>io.hops</groupId>
      <artifactId>hadoop-common</artifactId>
      <version>${hadoop.version}</version>
      <optional>true</optional>
    </dependency>
    <!-- test inter-project -->
    <dependency>
      <groupId>junit</groupId>
      <artifactId>junit</artifactId>
      <version>${junit.version}</version>
      <scope>test</scope>
    </dependency>
    <dependency>
      <groupId>org.mockito</groupId>
      <artifactId>mockito-all</artifactId>
      <scope>test</scope>
    </dependency>
  </dependencies>

  <profiles>
   <profile>
      <id>dist</id>
      <properties>
        <packaging.minimizeJar>false</packaging.minimizeJar>
      </properties>
    </profile>
  </profiles>

  <build>
    <sourceDirectory>${basedir}/src/java</sourceDirectory>
    <testSourceDirectory>${basedir}/src/test</testSourceDirectory>
    <resources>
      <resource>
        <directory>${basedir}/src/resources</directory>
      </resource>
    </resources>
   <plugins>
      <plugin>
        <groupId>org.apache.maven.plugins</groupId>
        <artifactId>maven-shade-plugin</artifactId>
        <executions>
          <execution>
            <phase>package</phase>
            <goals>
              <goal>shade</goal>
            </goals>
            <configuration>
              <minimizeJar>${packaging.minimizeJar}</minimizeJar>
              <shadedArtifactAttached>true</shadedArtifactAttached>
              <shadedClassifierName>${hive.jdbc.driver.classifier}</shadedClassifierName>
              <filters>
                <filter>
                  <artifact>org.apache.hive.shims:hive-shims-common</artifact>
                  <includes>
                    <include>**</include>
                  </includes>
                </filter>
                <filter>
                  <artifact>org.apache.hive.shims:hive-shims-0.23</artifact>
                  <includes>
                    <include>**</include>
                  </includes>
                </filter>
                <filter>
                  <artifact>*:*</artifact>
                  <excludes>
                    <exclude>META-INF/*.SF</exclude>
                    <exclude>META-INF/*.DSA</exclude>
                    <exclude>META-INF/*.RSA</exclude>
                    <exclude>core-default.xml</exclude>
                  </excludes>
                </filter>
              </filters>
              <artifactSet>
                <excludes>
                  <exclude>org.apache.commons:commons-compress</exclude>
<<<<<<< HEAD
                  <exclude>commons-configuration:commons-configuration</exclude>
                  <exclude>io.hops:hadoop-yarn*</exclude>
                  <exclude>io.hops:hadoop-mapreduce*</exclude>
                  <exclude>io.hops:hadoop-hdfs</exclude>
                  <exclude>io.hops:hadoop-client</exclude>
                  <exclude>io.hops:hadoop-annotations</exclude>
                  <exclude>io.hops:hadoop-auth</exclude>
=======
                  <exclude>org.apache.hadoop:*</exclude>
>>>>>>> 6f4c35c9
                  <exclude>org.apache.hive:hive-vector-code-gen</exclude>
                  <exclude>org.apache.ant:*</exclude>
                  <exclude>junit:*</exclude>
                  <exclude>org.hamcrest:*</exclude>
                  <exclude>org.ow2.asm:*</exclude>
                  <exclude>javax.jms:*</exclude>
                  <exclude>com.sun.jersey:*</exclude>
                  <exclude>com.sun.jersey.contribs:*</exclude>
                  <exclude>org.eclipse.jetty.aggregate:*</exclude>
                  <exclude>org.tukaani:*</exclude>
                  <exclude>io.airlift:*</exclude>
                  <exclude>io.dropwizard.metrics:*</exclude>
                  <exclude>org.apache.velocity:*</exclude>
                  <exclude>net.sf.jpam:*</exclude>
                  <exclude>org.apache.avro:*</exclude>
                  <exclude>org.apache.orc:*</exclude>
                  <exclude>net.sf.opencsv:*</exclude>
                  <exclude>org.antlr:*</exclude>
                  <exclude>org.slf4j:slf4j-log4j12</exclude>
                  <exclude>log4j:*</exclude>
                  <exclude>antlr:*</exclude>
                  <exclude>aopalliance:*</exclude>
                  <exclude>asm:*</exclude>
                  <exclude>com.google.code.gson:*</exclude>
                  <exclude>com.google.inject:*</exclude>
                  <exclude>com.google.inject.extensions:*</exclude>
                  <exclude>com.jamesmurty.utils:*</exclude>
                  <exclude>com.jcraft:*</exclude>
                  <exclude>com.jolbox:*</exclude>
                  <exclude>commons-beanutils:*</exclude>
                  <exclude>commons-cli:*</exclude>
                  <exclude>commons-dbcp:*</exclude>
                  <exclude>commons-digester:*</exclude>
                  <exclude>commons-el:*</exclude>
                  <exclude>commons-httpclient:*</exclude>
                  <exclude>commons-io:*</exclude>
                  <exclude>commons-net:*</exclude>
                  <exclude>commons-pool:*</exclude>
                  <exclude>com.google.code.findbugs:*</exclude>
                  <exclude>com.google.protobuf:*</exclude>
                  <exclude>com.sun.xml.bind:*</exclude>
                  <exclude>com.thoughtworks.paranamer:*</exclude>
                  <exclude>com.twitter:*</exclude>
                  <exclude>com.zaxxer:*</exclude>
                  <exclude>io.netty:*</exclude>
                  <exclude>javax.activation:*</exclude>
                  <exclude>javax.inject:*</exclude>
                  <exclude>javax.jdo:*</exclude>
                  <exclude>javax.mail:*</exclude>
                  <exclude>javax.servlet:*</exclude>
                  <exclude>javax.servlet.jsp:*</exclude>
                  <exclude>javax.transaction:*</exclude>
                  <exclude>javax.xml.*:*</exclude>
                  <exclude>jline:*</exclude>
                  <exclude>joda-time:*</exclude>
                  <exclude>net.java.dev.jets3t:*</exclude>
                  <exclude>org.apache.commons:commons-math3</exclude>
                  <exclude>org.apache.derby:*</exclude>
                  <exclude>org.apache.directory.api:*</exclude>
                  <exclude>org.apache.directory.server:*</exclude>
                  <exclude>org.apache.geronimo.specs:*</exclude>
                  <exclude>org.apache.htrace:*</exclude>
                  <exclude>org.apache.slider:*</exclude>
                  <exclude>org.codehaus.jackson:*</exclude>
                  <exclude>org.codehaus.jettison:*</exclude>
                  <exclude>org.datanucleus:*</exclude>
                  <exclude>org.fusesource.leveldbjni:*</exclude>
                  <exclude>org.htrace:*</exclude>
                  <exclude>org.mortbay.jetty:*</exclude>
                  <exclude>org.xerial.snappy:*</exclude>
                  <exclude>com.tdunning:*</exclude>
                  <exclude>tomcat:*</exclude>
                  <exclude>xmlenc:*</exclude>
                  <exclude>xerces:*</exclude>
                  <exclude>xml-apis:*</exclude>
                </excludes>
              </artifactSet>
              <relocations>
                <relocation>
                  <pattern>org.apache.http</pattern>
                  <shadedPattern>org.apache.hive.org.apache.http</shadedPattern>
                </relocation>
                <relocation>
                  <pattern>org.apache.thrift</pattern>
                  <shadedPattern>org.apache.hive.org.apache.thrift</shadedPattern>
                </relocation>
                <relocation>
                  <pattern>com.google.common</pattern>
                  <shadedPattern>org.apache.hive.com.google.common</shadedPattern>
                </relocation>
                <relocation>
                  <pattern>org.apache.commons</pattern>
                  <shadedPattern>org.apache.hive.org.apache.commons</shadedPattern>
                </relocation>
                <relocation>
                  <pattern>org.apache.log4j</pattern>
                  <shadedPattern>org.apache.hive.org.apache.log4j</shadedPattern>
                </relocation>
                <relocation>
                  <pattern>org.slf4j</pattern>
                  <shadedPattern>org.apache.hive.org.slf4j</shadedPattern>
                </relocation>
                <relocation>
                  <pattern>com.facebook</pattern>
                  <shadedPattern>org.apache.hive.com.facebook</shadedPattern>
                </relocation>
                <relocation>
<<<<<<< HEAD
                  <pattern>io.hops</pattern>
                  <shadedPattern>org.apache.hive.io.hops</shadedPattern>
=======
                  <pattern>org.apache.zookeeper</pattern>
                  <shadedPattern>org.apache.hive.org.apache.zookeeper</shadedPattern>
                </relocation>
                <relocation>
                  <pattern>org.apache.curator</pattern>
                  <shadedPattern>org.apache.hive.org.apache.curator</shadedPattern>
>>>>>>> 6f4c35c9
                </relocation>
                <relocation>
                  <pattern>com.beust</pattern>
                  <shadedPattern>org.apache.hive.com.beust</shadedPattern>
                </relocation>
                <relocation>
                  <pattern>com.lmax</pattern>
                  <shadedPattern>org.apache.hive.com.lmax</shadedPattern>
                </relocation>
                <relocation>
                  <pattern>org.jamon</pattern>
                  <shadedPattern>org.apache.hive.org.jamon</shadedPattern>
                </relocation>
                <relocation>
                  <pattern>javolution</pattern>
                  <shadedPattern>org.apache.hive.javolution</shadedPattern>
                </relocation>
              </relocations>
            </configuration>
          </execution>
        </executions>
      </plugin>
    </plugins>
  </build>
</project><|MERGE_RESOLUTION|>--- conflicted
+++ resolved
@@ -39,6 +39,12 @@
       <groupId>org.apache.hive</groupId>
       <artifactId>hive-common</artifactId>
       <version>${project.version}</version>
+       <exclusions>
+        <exclusion>
+          <groupId>org.apache.hadoop</groupId>
+          <artifactId>*</artifactId>
+        </exclusion>
+      </exclusions>
     </dependency>
     <dependency>
       <groupId>org.apache.hive</groupId>
@@ -49,27 +55,55 @@
           <groupId>org.apache.hive</groupId>
             <artifactId>hive-exec</artifactId>
         </exclusion>
+        <exclusion>
+          <groupId>org.apache.hadoop</groupId>
+          <artifactId>*</artifactId>
+        </exclusion>
       </exclusions>
     </dependency>
     <dependency>
       <groupId>org.apache.hive</groupId>
       <artifactId>hive-serde</artifactId>
       <version>${project.version}</version>
+       <exclusions>
+        <exclusion>
+          <groupId>org.apache.hadoop</groupId>
+          <artifactId>*</artifactId>
+        </exclusion>
+      </exclusions>
     </dependency>
     <dependency>
       <groupId>org.apache.hive</groupId>
       <artifactId>hive-metastore</artifactId>
       <version>${project.version}</version>
+         <exclusions>
+        <exclusion>
+          <groupId>org.apache.hadoop</groupId>
+          <artifactId>*</artifactId>
+        </exclusion>
+      </exclusions>
     </dependency>
     <dependency>
       <groupId>org.apache.hive</groupId>
       <artifactId>hive-shims</artifactId>
       <version>${project.version}</version>
+       <exclusions>
+        <exclusion>
+          <groupId>org.apache.hadoop</groupId>
+          <artifactId>*</artifactId>
+        </exclusion>
+      </exclusions>
     </dependency>
     <dependency>
       <groupId>org.apache.hive</groupId>
       <artifactId>hive-service-rpc</artifactId>
       <version>${project.version}</version>
+      <exclusions>
+        <exclusion>
+          <groupId>org.apache.hadoop</groupId>
+          <artifactId>*</artifactId>
+        </exclusion>
+      </exclusions>
     </dependency>
     <!-- inter-project -->
     <dependency>
@@ -93,6 +127,10 @@
       <version>${zookeeper.version}</version>
       <exclusions>
         <exclusion>
+          <groupId>org.apache.hadoop</groupId>
+          <artifactId>*</artifactId>
+        </exclusion>
+        <exclusion>
           <groupId>org.jboss.netty</groupId>
             <artifactId>netty</artifactId>
         </exclusion>
@@ -107,7 +145,6 @@
       <groupId>io.hops</groupId>
       <artifactId>hadoop-common</artifactId>
       <version>${hadoop.version}</version>
-      <optional>true</optional>
     </dependency>
     <!-- test inter-project -->
     <dependency>
@@ -180,17 +217,11 @@
               <artifactSet>
                 <excludes>
                   <exclude>org.apache.commons:commons-compress</exclude>
-<<<<<<< HEAD
                   <exclude>commons-configuration:commons-configuration</exclude>
-                  <exclude>io.hops:hadoop-yarn*</exclude>
-                  <exclude>io.hops:hadoop-mapreduce*</exclude>
-                  <exclude>io.hops:hadoop-hdfs</exclude>
-                  <exclude>io.hops:hadoop-client</exclude>
-                  <exclude>io.hops:hadoop-annotations</exclude>
-                  <exclude>io.hops:hadoop-auth</exclude>
-=======
-                  <exclude>org.apache.hadoop:*</exclude>
->>>>>>> 6f4c35c9
+                  <exclude>io.hops:*</exclude>
+                  <exclude>io.hops.gpu:*</exclude>
+                  <exclude>io.hops.metadata:*</exclude>
+                  <exclude>io.hops.streaming:*</exclude>
                   <exclude>org.apache.hive:hive-vector-code-gen</exclude>
                   <exclude>org.apache.ant:*</exclude>
                   <exclude>junit:*</exclude>
@@ -298,17 +329,12 @@
                   <shadedPattern>org.apache.hive.com.facebook</shadedPattern>
                 </relocation>
                 <relocation>
-<<<<<<< HEAD
-                  <pattern>io.hops</pattern>
-                  <shadedPattern>org.apache.hive.io.hops</shadedPattern>
-=======
                   <pattern>org.apache.zookeeper</pattern>
                   <shadedPattern>org.apache.hive.org.apache.zookeeper</shadedPattern>
                 </relocation>
                 <relocation>
                   <pattern>org.apache.curator</pattern>
                   <shadedPattern>org.apache.hive.org.apache.curator</shadedPattern>
->>>>>>> 6f4c35c9
                 </relocation>
                 <relocation>
                   <pattern>com.beust</pattern>
