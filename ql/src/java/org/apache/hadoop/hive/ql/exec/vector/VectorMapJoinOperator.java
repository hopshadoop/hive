--- conflicted
+++ resolved
@@ -180,44 +180,6 @@
     return result;
   }
 
-<<<<<<< HEAD
-  /**
-   * 'forwards' the (row-mode) record into the (vectorized) output batch
-   */
-  @Override
-  protected void internalForward(Object row, ObjectInspector outputOI) throws HiveException {
-    Object[] values = (Object[]) row;
-    VectorAssignRowSameBatch va = outputVectorAssignRowMap.get(outputOI);
-    if (va == null) {
-      va = new VectorAssignRowSameBatch();
-      va.init((StructObjectInspector) outputOI, vOutContext.getProjectedColumns());
-      va.setOneBatch(outputBatch);
-      outputVectorAssignRowMap.put(outputOI, va);
-    }
-
-    va.assignRow(outputBatch.size, values);
-
-    ++outputBatch.size;
-    if (outputBatch.size == VectorizedRowBatch.DEFAULT_SIZE) {
-      flushOutput();
-    }
-  }
-
-  private void flushOutput() throws HiveException {
-    forward(outputBatch, null);
-    outputBatch.reset();
-  }
-
-  @Override
-  public void closeOp(boolean aborted) throws HiveException {
-    super.closeOp(aborted);
-    if (!aborted && 0 < outputBatch.size) {
-      flushOutput();
-    }
-  }
-
-=======
->>>>>>> 433714fa
   @Override
   protected JoinUtil.JoinResult setMapJoinKey(ReusableGetAdaptor dest, Object row, byte alias)
       throws HiveException {
